--- conflicted
+++ resolved
@@ -17,17 +17,4 @@
 	public TechniqueEvent(Set<Claim> falsified){
 		super(null, falsified);
 	}
-<<<<<<< HEAD
-	
-	/**
-	 * <p>Sets false the Claims that this event {@link #falsified() determined were false}.</p>
-	 * @return this TechniqueEvent
-	 */
-	@Override
-	public final TechniqueEvent falsifyClaims(){
-		super.falsifyClaims();
-		return this;
-	}
-=======
->>>>>>> 1a4ee5a7
 }