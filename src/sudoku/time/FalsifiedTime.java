package sudoku.time;

import common.Sets;
import common.time.AbstractTime;
import common.time.Time;
import java.util.Collections;
import java.util.HashSet;
import java.util.Scanner;
import java.util.Set;
import java.util.stream.Collectors;

import sudoku.Claim;

/**
 * <p>An event in which some Claims are {@link Claim#setFalse(FalsifiedTime) set false}.</p>
 * <p>This class is a base class for events in the process of solving a sudoku puzzle.</p>
 * @author fiveham
 */
public abstract class FalsifiedTime extends AbstractTime {
	
	private final Set<Claim> falsified;
	
  /**
   * <p>Constructs a FalsifiedTime having the specified {@code parent} and representing the
   * falsification of Claims from {@code falsified} that are not included as
   * {@link #falsified() claims} of any nth-parents of this Time that are also FalsifiedTimes.</p>
   * @param parent the event which caused this event and of which this event is a part
   * @param falsified the Claims set false in this event
   * @throws NoUnaccountedClaims if all the Claims in {@code falsified} are accounted for as false
   * by this Time's {@code FalsifiedTime} nth-parents
   */
	public FalsifiedTime(Time parent, Set<Claim> falsified){
		super(parent);
		
		Set<Claim> f = new HashSet<>(falsified);
		upTrail().stream()
    		.skip(1)
    		.filter(FalsifiedTime.class::isInstance)
    		.map(FalsifiedTime.class::cast)
    		.map(FalsifiedTime::falsified)
    		.forEach(f::removeAll);
		if(f.isEmpty()){
		  throw new NoUnaccountedClaims("No unaccounted-for Claims specified.");
		}
<<<<<<< HEAD
	}
	
  /**
   * <p>Returns a set of all the Claims falsified in all the FalsifiedTime nth-parents of this
   * Time.</p>
   * @return a set of all the Claims falsified in all the FalsifiedTime nth parents of this Time
   */
	private static Set<Claim> upFalsified(Time time, boolean skip){
		return skip(time.upTrail().stream(), skip)
				.filter(FalsifiedTime.class::isInstance)
				.map(FalsifiedTime.class::cast)
				.map(FalsifiedTime::falsified)
				.map(HashSet<Claim>::new)
				.reduce((c1, c2) -> {
				  c1.addAll(c2);
				  return c1;
				})
				.get();
	}
	
  /**
   * <p>{@link Stream#skip(long) Skips} the first element of {@code stream} if and only if
   * {@code skip == true}.</p<
   * @param stream a Stream whose first element may be skipped
   * @param skip specifies whether {@code stream}'s first element will be skipped
   * @return a Stream consisting of the remaining elements of {@code stream} after optionally 
   * skipping the first element.
   */
	private static Stream<Time> skip(Stream<Time> stream, boolean skip){
		return skip 
		    ? stream.skip(1) 
		    : stream;
=======
		
		this.falsified = Collections.unmodifiableSet(f);
		this.falsified.stream().forEach(Claim::setFalse);
>>>>>>> 1a4ee5a7
	}
	
  /**
   * <p>Returns the unmodifiable set of claims set false by this event.</p>
   * @return the unmodifiable set of claims set false by this event
   */
	public Set<Claim> falsified(){
		return falsified;
	}
	
	@Override
	public String toString(){
		StringBuilder result = new StringBuilder(toStringStart())
				.append(" falsifying ")
				.append(falsified().size())
				.append(" Claims directly, and ")
				.append(deepFalse())
				.append(" Claims indirectly.")
				.append(System.lineSeparator())
				.append("Direct: ")
				.append(falsified())
				.append(System.lineSeparator());
		
		for(Time t : children()){
			String str = t.toString();
			for(Scanner s = new Scanner(str); s.hasNextLine();){
				result.append("  ").append(s.nextLine()).append(System.lineSeparator());
			}
		}
		
		return result.toString();
	}
	
	@Override
	public boolean equals(Object o){
		if(o instanceof FalsifiedTime){
			FalsifiedTime ft = (FalsifiedTime) o;
			return falsified().equals(ft.falsified());
		}
		return false;
	}
	
  /**
   * <p>A short description of this type of Time. This is used as the start of the output of 
   * {@link #toString()}. A trailing space should not be included. The description should be a noun 
   * phrase.</p>
   * @return a short description of this type of Time
   */
	protected abstract String toStringStart();
	
  /**
   * <p>Returns the number of Claims {@link #falsified() falsified} by all the FalsifiedTime
   * nth-children of this Time.</p>
   * @return the number of Claims {@link #falsified() falsified} by all the FalsifiedTime
   * nth-children of this Time
   */
	private int deepFalse(){
		int count = 0;
		
		Set<Time> currentLayer = children().stream()
		    .filter(FalsifiedTime.class::isInstance)
		    .collect(Collectors.toSet());
		while(!currentLayer.isEmpty()){
			count += currentLayer.stream()
			    .filter(FalsifiedTime.class::isInstance)
			    .map(FalsifiedTime.class::cast)
			    .map(FalsifiedTime::falsified)
			    .mapToInt(Set::size)
			    .reduce(0, Integer::sum);
			currentLayer = currentLayer.stream()
          .map(Time::children)
          .map(HashSet<Time>::new)
          .reduce(
              new HashSet<Time>(), 
              Sets::mergeCollections);
		}
		
		return count;
	}
	
	/**
   * <p>An Exception thrown when a FalsifiedTime is constructed without any specified falsified
   * Claims not already {@link #falsified falsified} by that FalsifiedTime's nth-parents.</p>
   * @author fiveham
   */
	public static class NoUnaccountedClaims extends RuntimeException{
		
		private static final long serialVersionUID = 7063069284727178843L;
		
		private NoUnaccountedClaims(String s){
			super(s);
		}
	}
}<|MERGE_RESOLUTION|>--- conflicted
+++ resolved
@@ -42,44 +42,8 @@
 		if(f.isEmpty()){
 		  throw new NoUnaccountedClaims("No unaccounted-for Claims specified.");
 		}
-<<<<<<< HEAD
-	}
-	
-  /**
-   * <p>Returns a set of all the Claims falsified in all the FalsifiedTime nth-parents of this
-   * Time.</p>
-   * @return a set of all the Claims falsified in all the FalsifiedTime nth parents of this Time
-   */
-	private static Set<Claim> upFalsified(Time time, boolean skip){
-		return skip(time.upTrail().stream(), skip)
-				.filter(FalsifiedTime.class::isInstance)
-				.map(FalsifiedTime.class::cast)
-				.map(FalsifiedTime::falsified)
-				.map(HashSet<Claim>::new)
-				.reduce((c1, c2) -> {
-				  c1.addAll(c2);
-				  return c1;
-				})
-				.get();
-	}
-	
-  /**
-   * <p>{@link Stream#skip(long) Skips} the first element of {@code stream} if and only if
-   * {@code skip == true}.</p<
-   * @param stream a Stream whose first element may be skipped
-   * @param skip specifies whether {@code stream}'s first element will be skipped
-   * @return a Stream consisting of the remaining elements of {@code stream} after optionally 
-   * skipping the first element.
-   */
-	private static Stream<Time> skip(Stream<Time> stream, boolean skip){
-		return skip 
-		    ? stream.skip(1) 
-		    : stream;
-=======
-		
 		this.falsified = Collections.unmodifiableSet(f);
 		this.falsified.stream().forEach(Claim::setFalse);
->>>>>>> 1a4ee5a7
 	}
 	
   /**
