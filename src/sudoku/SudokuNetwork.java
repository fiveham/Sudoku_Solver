package sudoku;

import common.graph.BasicGraph;
import common.graph.Graph;
import java.util.Map;
import java.util.function.Function;
import java.util.stream.Collectors;
import java.util.stream.IntStream;
import sudoku.parse.Parser;

/**
 * <p>A bipartite graph of Facts and Claims.</p>
 * @author fiveham
 */
public class SudokuNetwork extends BasicGraph<NodeSet<?, ?>> implements Sudoku{
	
  /**
   * <p>The fundamental order of the target to which the nodes of this graph pertain. For a puzzle, 
   * this is the square root of the {@link #sideLength side length}.</p>
   */
	protected final int magnitude;
	
  /**
   * <p>The number of coordinates along any given dimension of the target to which the nodes of this
   * graph belong. For a Puzzle, this is the number of cells along any side of the puzzle.</p>
   */
	protected final int sideLength;
	
	/**
	 * <p>Constructs a SudokuNetwork having the specified {@code magnitude}.</p>
	 * @param magnitude the {@link #magnitude() magnitude} of this SudokuNetwork
	 */
	public SudokuNetwork(int magnitude) {
		this.magnitude = magnitude;
		this.sideLength = magnitude*magnitude;
	}
	
<<<<<<< HEAD
	/**
	 * <p>Constructs a SudokuNetwork having the specified {@code magnitude}, and having as its nodes 
	 * exactly the nodes of the specified {@code connectedComponent}.</p>
	 * @param magnitude  the {@link #magnitude() magnitude} of this SudokuNetwork
	 * @param connectedComponent a graph of {@link NodeSet}s which has a single connected component
	 */
	public SudokuNetwork(int magnitude, Graph<NodeSet<?,?>> connectedComponent){
=======
	public SudokuNetwork(int magnitude, Graph<NodeSet<?, ?>> connectedComponent){
>>>>>>> 4c43bea6
		this(magnitude);
		this.nodes.addAll(connectedComponent.nodeStream().collect(Collectors.toList()));
	}
	
<<<<<<< HEAD
=======
    /**
     * <p>Returns true if this SudokuNetwork is solved, false otherwise. A SudokuNetwork is solved
     * iff all of its {@code Fact}s each have only one {@code Claim}.</p>
     * @return true if this SudokuNetwork is solved, false otherwise
     */
	@Override
	public boolean isSolved(){
		return factStream().allMatch(Fact::isSolved);
	}
	
	@Override
	public Stream<Fact> factStream(){
		return nodes.stream()
		    .filter(Fact.class::isInstance)
		    .map(Fact.class::cast);
	}
	
    /**
     * <p>Returns a Stream of all the {@code Claim}-type nodes in this Puzzle's underlying
     * graph.</p>
     * @return a Stream of all the {@code Claim}-type nodes in this Puzzle's underlying graph.
     */
	@Override
	public Stream<Claim> claimStream(){
		return nodes.stream()
		    .filter(Claim.class::isInstance)
		    .map(Claim.class::cast);
	}
	
>>>>>>> 4c43bea6
	@Override
	public int magnitude(){
		return magnitude;
	}
	
	@Override
	public int sideLength(){
		return sideLength;
	}
	
	@Override
	public String toString(){
<<<<<<< HEAD
	  class CellPosition{
	    
	    private final int x;
	    private final int y;
	    
	    CellPosition(int x, int y){
	      this.y = y;
	      this.x = x;
	    }
	    
	    @Override
	    public boolean equals(Object o){
	      if(o instanceof CellPosition){
	        CellPosition c = (CellPosition) o;
	        return c.y == y && c.x == x;
	      }
	      return false;
	    }
	    
	    @Override
	    public int hashCode(){
	      return sideLength() * y + x;
	    }
	  }
	  
	  Map<CellPosition, Fact> cells = factStream()
        .filter(Rule.class::isInstance)
        .map(Rule.class::cast)
        .filter(Puzzle.RuleType.CELL::isTypeOf)
        .collect(Collectors.toMap(
            (cell) -> new CellPosition(cell.dimB().intValue(), cell.dimA().intValue()), 
            Function.identity()));
=======
		Map<Integer, Fact> cells = factStream()
				.filter(Rule.class::isInstance)
				.map(Rule.class::cast)
				.filter(Puzzle.RuleType.CELL::isTypeOf)
				.collect(Collectors.toMap(
						(cell) -> NodeSet.linearizeCoords(
						    0, 
						    cell.dimA().intValue(), 
						    cell.dimB().intValue(), 
						    sideLength()), 
						Function.identity()));
>>>>>>> 4c43bea6
		
		String empty = IntStream.range(0, sideLength())
		    .mapToObj((i) -> " ")
		    .collect(Collectors.joining());
		StringBuilder result = new StringBuilder();
<<<<<<< HEAD
=======
		String empty;
		{
			StringBuilder empt = new StringBuilder();
			for(int i = 0; i < sideLength(); ++i){
				empt.append(" ");
			}
			empty = empt.toString();
		}
		
>>>>>>> 4c43bea6
		for(int y = 0; y < sideLength(); ++y){
			for(int x = 0; x < sideLength(); ++x){
				result.append("|");
				Fact cell = cells.get(new CellPosition(x, y));
				if(cell == null){
					result.append(empty);
				} else{
<<<<<<< HEAD
				  Puzzle p = cell.getPuzzle();
				  int local_x = x;
				  int local_y = y;
				  result.append(IntStream.range(0, sideLength())
				      .mapToObj((z) -> cell.contains(p.claim(local_x, local_y, z)) 
				          ? Integer.toString(z, Parser.MAX_RADIX) 
				          : " ")
				      .collect(Collectors.joining()));
=======
					for(int z = 0; z < sideLength(); ++z){
						int val = cell.contains(cell.getPuzzle().claim(x, y, z)) 
						    ? z 
						    : 0;
						String text = val == 0 
						    ? " " 
						    : Integer.toString(val,Parser.MAX_RADIX);
						result.append(text);
					}
>>>>>>> 4c43bea6
				}
			}
			result.append("|" + System.lineSeparator());
		}
		
		return result.toString();
	}
}<|MERGE_RESOLUTION|>--- conflicted
+++ resolved
@@ -35,53 +35,17 @@
 		this.sideLength = magnitude*magnitude;
 	}
 	
-<<<<<<< HEAD
 	/**
 	 * <p>Constructs a SudokuNetwork having the specified {@code magnitude}, and having as its nodes 
 	 * exactly the nodes of the specified {@code connectedComponent}.</p>
 	 * @param magnitude  the {@link #magnitude() magnitude} of this SudokuNetwork
 	 * @param connectedComponent a graph of {@link NodeSet}s which has a single connected component
 	 */
-	public SudokuNetwork(int magnitude, Graph<NodeSet<?,?>> connectedComponent){
-=======
 	public SudokuNetwork(int magnitude, Graph<NodeSet<?, ?>> connectedComponent){
->>>>>>> 4c43bea6
 		this(magnitude);
 		this.nodes.addAll(connectedComponent.nodeStream().collect(Collectors.toList()));
 	}
 	
-<<<<<<< HEAD
-=======
-    /**
-     * <p>Returns true if this SudokuNetwork is solved, false otherwise. A SudokuNetwork is solved
-     * iff all of its {@code Fact}s each have only one {@code Claim}.</p>
-     * @return true if this SudokuNetwork is solved, false otherwise
-     */
-	@Override
-	public boolean isSolved(){
-		return factStream().allMatch(Fact::isSolved);
-	}
-	
-	@Override
-	public Stream<Fact> factStream(){
-		return nodes.stream()
-		    .filter(Fact.class::isInstance)
-		    .map(Fact.class::cast);
-	}
-	
-    /**
-     * <p>Returns a Stream of all the {@code Claim}-type nodes in this Puzzle's underlying
-     * graph.</p>
-     * @return a Stream of all the {@code Claim}-type nodes in this Puzzle's underlying graph.
-     */
-	@Override
-	public Stream<Claim> claimStream(){
-		return nodes.stream()
-		    .filter(Claim.class::isInstance)
-		    .map(Claim.class::cast);
-	}
-	
->>>>>>> 4c43bea6
 	@Override
 	public int magnitude(){
 		return magnitude;
@@ -94,7 +58,6 @@
 	
 	@Override
 	public String toString(){
-<<<<<<< HEAD
 	  class CellPosition{
 	    
 	    private final int x;
@@ -127,36 +90,12 @@
         .collect(Collectors.toMap(
             (cell) -> new CellPosition(cell.dimB().intValue(), cell.dimA().intValue()), 
             Function.identity()));
-=======
-		Map<Integer, Fact> cells = factStream()
-				.filter(Rule.class::isInstance)
-				.map(Rule.class::cast)
-				.filter(Puzzle.RuleType.CELL::isTypeOf)
-				.collect(Collectors.toMap(
-						(cell) -> NodeSet.linearizeCoords(
-						    0, 
-						    cell.dimA().intValue(), 
-						    cell.dimB().intValue(), 
-						    sideLength()), 
-						Function.identity()));
->>>>>>> 4c43bea6
 		
 		String empty = IntStream.range(0, sideLength())
 		    .mapToObj((i) -> " ")
 		    .collect(Collectors.joining());
 		StringBuilder result = new StringBuilder();
-<<<<<<< HEAD
-=======
-		String empty;
-		{
-			StringBuilder empt = new StringBuilder();
-			for(int i = 0; i < sideLength(); ++i){
-				empt.append(" ");
-			}
-			empty = empt.toString();
-		}
 		
->>>>>>> 4c43bea6
 		for(int y = 0; y < sideLength(); ++y){
 			for(int x = 0; x < sideLength(); ++x){
 				result.append("|");
@@ -164,7 +103,6 @@
 				if(cell == null){
 					result.append(empty);
 				} else{
-<<<<<<< HEAD
 				  Puzzle p = cell.getPuzzle();
 				  int local_x = x;
 				  int local_y = y;
@@ -173,17 +111,6 @@
 				          ? Integer.toString(z, Parser.MAX_RADIX) 
 				          : " ")
 				      .collect(Collectors.joining()));
-=======
-					for(int z = 0; z < sideLength(); ++z){
-						int val = cell.contains(cell.getPuzzle().claim(x, y, z)) 
-						    ? z 
-						    : 0;
-						String text = val == 0 
-						    ? " " 
-						    : Integer.toString(val,Parser.MAX_RADIX);
-						result.append(text);
-					}
->>>>>>> 4c43bea6
 				}
 			}
 			result.append("|" + System.lineSeparator());
