--- conflicted
+++ resolved
@@ -89,11 +89,7 @@
 		StringBuilder initCells;
 		try{
 			initCells = new StringBuilder(s.nextLine());
-<<<<<<< HEAD
 			this.mag = (int) Math.sqrt(initCells.length());
-=======
-			this.mag = (int)Math.sqrt(initCells.length());
->>>>>>> 4c43bea6
 			for(int i = 1; i < mag * mag; ++i){
 				initCells.append(s.nextLine());
 			}
