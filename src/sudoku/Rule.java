package sudoku;

import java.util.Collection;
import sudoku.Puzzle.RuleType;
import sudoku.Puzzle.IndexInstance;

/**
 * <p>Represents a very specific true statement about a sudoku puzzle: "Exactly one of the Claims in
 * this set is true."</p>
 * <p>The statement represented by a given Rule is "very specific" in that each typically-stated 
 * rule for the solution of a sudoku puzzle pertains to several Rule instances. For example, "Each 
 * cell has one value." becomes 81 statements for a 9x9 puzzle, saying "Cell 1,1 has one value.", 
 * "Cell 1,2 has one value.", and so forth.  For another example, "Each value occurs exactly once 
 * in each box." becomes 81 statements in a 9x9 puzzle of the form "Box {@code a} has exactly one 
 * {@code b}." where {@code a} names a specific box and {@code b} is a value.</p>
 * <p>A Rule identifies and contains the truth-claims pertaining to a single cell, a box-value 
 * pair, a column-value pair or a row-value pair: "Cell 1,1 is 1.", "Cell 1,1 is 2.", 
 * "Cell 1,1 is 3.", and so forth.; "The 5 in row 2 is in column 1.", 
 * "The 5 in row 2 is in column 2.", "The 5 in row 2 is in column 3.", and so forth.</p>
 * @author fiveham
 */
public class Rule extends Fact{
	
	private static final long serialVersionUID = 2703809294481675542L;
	
	private final Puzzle.RuleType type;
	private final IndexInstance dimA;
	private final IndexInstance dimB;
	
<<<<<<< HEAD
  /**
   * <p>Constructs a Rule belonging to the specified Puzzle, having the specified {@code type}, and 
   * containing all the elements of {@code c}.</p>
   * @param puzzle the Puzzle to which this Rule belongs
   * @param type the {@link Puzzle.RuleType type} of this Rule, whether it is a cell, box, row, or 
   * column
   * @param c a collection whose elements will be the elements of this Rule
   */
	public Rule(Puzzle puzzle, RuleType type, Collection<Claim> c, IndexInstance dimA, IndexInstance dimB) {
		super(puzzle, c, linearizeCoords(type.ordinal(), dimA.intValue(), dimB.intValue(), puzzle.sideLength()));
=======
    /**
     * <p>Constructs a Rule belonging to the specified Puzzle, having only the specified
     * {@code types}, and containing all the elements of {@code c}.</p>
     * @param target the Puzzle to which this Rule belongs
     * @param types the single initial {@link #getTypes() types} of this Rule
     * @param c a collection whose elements this Rule will also have as elements
     */
	public Rule(
	    Puzzle puzzle, 
	    RuleType type, 
	    Collection<Claim> c, 
	    IndexInstance dimA, 
	    IndexInstance dimB) {
	  
		super(
		    puzzle, 
		    c, 
		    linearizeCoords(type.ordinal(), dimA.intValue(), dimB.intValue(), puzzle.sideLength()));
>>>>>>> 4c43bea6
		this.type = type;
		this.dimA = dimA;
		this.dimB = dimB;
	}
	
	@Override
	public boolean equals(Object o){
		if(o instanceof Rule){
			Rule r = (Rule) o;
			return type == r.type && dimA.equals(r.dimA) && dimB.equals(r.dimB); 
		}
		return false;
	}
	
	@Override
	public String toString(){
		return "Rule: " + type.descriptionFor(dimA, dimB);
	}
	
	/**
	 * <p>Returns the {@link Puzzle.RuleType type} of this Rule, whether it is a cell, box, row, or 
	 * column.</p>
	 * @return the {@link Puzzle.RuleType type} of this Rule, whether it is a cell, box, row, or 
   * column
	 */
	public RuleType getType(){
		return type;
	}
	
	/**
	 * <p>Returns the position of this Rule in its first dimension.</p>
	 * @return the position of this Rule in its first dimension
	 */
	public IndexInstance dimA(){
		return dimA;
	}
	
	/**
	 * <p>Returns the position of this Rule in its second dimension.</p>
	 * @return the position of this Rule in its second dimension
	 */
	public IndexInstance dimB(){
		return dimB;
	}
}<|MERGE_RESOLUTION|>--- conflicted
+++ resolved
@@ -27,7 +27,6 @@
 	private final IndexInstance dimA;
 	private final IndexInstance dimB;
 	
-<<<<<<< HEAD
   /**
    * <p>Constructs a Rule belonging to the specified Puzzle, having the specified {@code type}, and 
    * containing all the elements of {@code c}.</p>
@@ -36,16 +35,6 @@
    * column
    * @param c a collection whose elements will be the elements of this Rule
    */
-	public Rule(Puzzle puzzle, RuleType type, Collection<Claim> c, IndexInstance dimA, IndexInstance dimB) {
-		super(puzzle, c, linearizeCoords(type.ordinal(), dimA.intValue(), dimB.intValue(), puzzle.sideLength()));
-=======
-    /**
-     * <p>Constructs a Rule belonging to the specified Puzzle, having only the specified
-     * {@code types}, and containing all the elements of {@code c}.</p>
-     * @param target the Puzzle to which this Rule belongs
-     * @param types the single initial {@link #getTypes() types} of this Rule
-     * @param c a collection whose elements this Rule will also have as elements
-     */
 	public Rule(
 	    Puzzle puzzle, 
 	    RuleType type, 
@@ -57,7 +46,6 @@
 		    puzzle, 
 		    c, 
 		    linearizeCoords(type.ordinal(), dimA.intValue(), dimB.intValue(), puzzle.sideLength()));
->>>>>>> 4c43bea6
 		this.type = type;
 		this.dimA = dimA;
 		this.dimB = dimB;
