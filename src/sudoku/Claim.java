--- conflicted
+++ resolved
@@ -75,13 +75,9 @@
 	
 	@Override
 	public String toString(){
-<<<<<<< HEAD
-		return "Claim: cell "+x.humanReadableIntValue()+","+y.humanReadableIntValue()+" is "+z.humanReadableIntValue();
-=======
 		return "Claim: cell " + x.humanReadableIntValue() 
 		    + "," + y.humanReadableIntValue() 
-		    + " is " + symbol.humanReadableIntValue();
->>>>>>> 4c43bea6
+		    + " is " + z.humanReadableIntValue();
 	}
 	
 	@Override
@@ -101,12 +97,7 @@
 	public double spaceDist(Claim otherClaim){
 		int dx = this.x.intValue() - otherClaim.x.intValue();
 		int dy = this.y.intValue() - otherClaim.y.intValue();
-<<<<<<< HEAD
 		int dz = this.z.intValue() - otherClaim.z.intValue();
-		return Math.sqrt( dx*dx + dy*dy + dz*dz );
-=======
-		int dz = this.symbol.intValue() - otherClaim.symbol.intValue();
 		return Math.sqrt(dx * dx + dy * dy + dz * dz);
->>>>>>> 4c43bea6
 	}
 }